--- conflicted
+++ resolved
@@ -31,16 +31,10 @@
 	github.com/twitchyliquid64/golang-asm v0.15.1 // indirect
 	github.com/ugorji/go/codec v1.2.12 // indirect
 	golang.org/x/arch v0.8.0 // indirect
-<<<<<<< HEAD
-	golang.org/x/net v0.36.0 // indirect
-	golang.org/x/sys v0.30.0 // indirect
-	golang.org/x/text v0.22.0 // indirect
-=======
 	golang.org/x/crypto v0.36.0 // indirect
 	golang.org/x/net v0.38.0 // indirect
 	golang.org/x/sys v0.31.0 // indirect
 	golang.org/x/text v0.23.0 // indirect
->>>>>>> 81c055ea
 	google.golang.org/protobuf v1.34.1 // indirect
 	gopkg.in/yaml.v3 v3.0.1 // indirect
 )